*exoplanet* is a toolkit for probabilistic modeling of transit and/or radial
velocity observations of `exoplanets <https://en.wikipedia.org/wiki/Exoplanet>`_
and other astronomical time series using `PyMC3 <https://docs.pymc.io>`_.
*PyMC3* is a flexible and high-performance model building language and
inference engine that scales well to problems with a large number of
parameters. *exoplanet* extends *PyMC3*'s language to support many of the
custom functions and distributions required when fitting exoplanet datasets.
These features include:

* A fast and robust solver for Kepler's equation.
* Scalable Gaussian Processes using `celerite
  <https://celerite.readthedocs.io>`_.
* Fast and accurate limb darkened light curves using `starry
  <https://rodluger.github.io/starry>`_.
* Common reparameterizations for `limb darkening parameters
  <https://arxiv.org/abs/1308.0009>`_, and `planet radius and impact
  parameter <https://arxiv.org/abs/1811.04859>`_.
* And many others!

All of these functions and distributions include methods for efficiently
calculating their *gradients* so that they can be used with gradient-based
inference methods like `Hamiltonian Monte Carlo <https://arxiv.org/abs/1206.1901>`_,
`No U-Turns Sampling <https://arxiv.org/abs/1111.4246>`_, and `variational
inference <https://arxiv.org/abs/1603.00788>`_. These methods tend to be more
robust than the methods more commonly used in astronomy (like `ensemble
samplers <https://emcee.readthedocs.io>`_ and `nested sampling
<https://ccpforge.cse.rl.ac.uk/gf/project/multinest/>`_) especially when the
model has more than a few parameters. For many exoplanet applications,
*exoplanet* (the code) can improve the typical performance by orders of
magnitude.

*exoplanet* is being actively developed in `a public repository on GitHub
<https://github.com/exoplanet-dev/exoplanet>`_ so if you have any trouble, `open an issue
<https://github.com/exoplanet-dev/exoplanet/issues>`_ there.

.. note:: Some tutorials have been moved to the `case studies <https://gallery.exoplanet.codes>`_ page.

.. toctree::
   :maxdepth: 2
   :caption: User Guide

   user/install
   tutorials/citation
   user/api
   user/dev

.. toctree::
   :maxdepth: 2
   :caption: Tutorials

<<<<<<< HEAD
   tutorials/intro-to-pymc3
   tutorials/pymc3-extras
   tutorials/rv
   tutorials/transit
   tutorials/astrometric
   tutorials/light-delay
=======
   tutorials/intro-to-pymc3.ipynb
   tutorials/pymc3-extras.ipynb
   tutorials/rv.ipynb
   tutorials/transit.ipynb
   tutorials/astrometric.ipynb
   tutorials/light-delay.ipynb
>>>>>>> d35cadf6


License & attribution
---------------------

Copyright 2018, 2019, 2020 Daniel Foreman-Mackey.

The source code is made available under the terms of the MIT license.

If you make use of this code, please cite this package and its dependencies.
You can find more information about how and what to cite in the
:ref:`citation` documentation.

These docs were made using `Sphinx <https://www.sphinx-doc.org>`_ and the
`Typlog theme <https://github.com/typlog/sphinx-typlog-theme>`_. They are
built and hosted on `Read the Docs <https://readthedocs.org>`_.


Changelog
---------

.. include:: ../HISTORY.rst<|MERGE_RESOLUTION|>--- conflicted
+++ resolved
@@ -48,21 +48,12 @@
    :maxdepth: 2
    :caption: Tutorials
 
-<<<<<<< HEAD
-   tutorials/intro-to-pymc3
-   tutorials/pymc3-extras
-   tutorials/rv
-   tutorials/transit
-   tutorials/astrometric
-   tutorials/light-delay
-=======
    tutorials/intro-to-pymc3.ipynb
    tutorials/pymc3-extras.ipynb
    tutorials/rv.ipynb
    tutorials/transit.ipynb
    tutorials/astrometric.ipynb
    tutorials/light-delay.ipynb
->>>>>>> d35cadf6
 
 
 License & attribution
