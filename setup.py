#!/usr/bin/env python

# Inspired by:
# https://hynek.me/articles/sharing-your-labor-of-love-pypi-quick-and-dirty/

import codecs
import os
import re
import sys

from setuptools import Extension, find_packages, setup
from setuptools.command.build_ext import build_ext

# PROJECT SPECIFIC

NAME = "exoplanet"
PACKAGES = find_packages(where="src")
META_PATH = os.path.join("src", "exoplanet", "__init__.py")
CLASSIFIERS = [
    "Development Status :: 4 - Beta",
    "Intended Audience :: Developers",
    "Intended Audience :: Science/Research",
    "License :: OSI Approved :: MIT License",
    "Operating System :: OS Independent",
    "Programming Language :: Python",
    "Programming Language :: Python :: 3",
]
SETUP_REQUIRES = ["setuptools>=40.6.0", "setuptools_scm"]
INSTALL_REQUIRES = [
    "pybind11>=2.4",
    "numpy>=1.13.0",
    "pymc3>=3.5",
    "astropy>=3.1",
    "pymc3-ext>=0.0.1",
]
EXTRA_REQUIRE = {
    "test": [
        "scipy",
        "nose",
        "parameterized",
        "arviz",
        "pytest",
        "pytest-cov>=2.6.1",
        "pytest-env",
        "coveralls",
        "pybind11",
        "batman-package",
        "rebound; sys_platform != 'win32'",
<<<<<<< HEAD
=======
        "reboundx; sys_platform != 'win32'",
        "rebound_pymc3>=0.0.3; sys_platform != 'win32'",
        "starry; sys_platform != 'win32'",
        "torch; sys_platform != 'win32'",
        "torchvision; sys_platform != 'win32'",
>>>>>>> c7d992bd
    ],
    "docs": [
        "sphinx>=1.7.5",
        "pandoc",
        "jupyter",
        "ipywidgets",
        "sphinx-typlog-theme",
        "nbformat",
        "nbconvert",
        "corner",
        "lightkurve",
        "jupytext",
        "rtds_action",
        "nbsphinx",
    ],
    "tutorials": [
        "jupytext<1.7.0",
        "jupyter",
        "nbconvert",
        "matplotlib",
        "corner",
        "lightkurve",
    ],
    "nbody": [
        "rebound; sys_platform != 'win32'",
        "rebound_pymc3>=0.0.3; sys_platform != 'win32'",
        "reboundx; sys_platform != 'win32'"
    ],
}
EXTRA_REQUIRE["dev"] = (
    EXTRA_REQUIRE["test"]
    + EXTRA_REQUIRE["docs"]
    + EXTRA_REQUIRE["nbody"]
    + [
        "pre-commit",
        "black",
        "black_nbconvert",
        "isort",
        "toml",
        "flake8",
        "nbstripout",
        "jupytext",
        "radvel",
        "jupyterlab",
        "lightkurve",
        "pep517",
        "twine",
    ]
)

# END PROJECT SPECIFIC

# PYBIND11


class get_pybind_include:
    def __init__(self, user=False):
        self.user = user

    def __str__(self):
        import pybind11

        return pybind11.get_include(self.user)


class get_numpy_include:
    def __str__(self):
        import numpy

        return numpy.get_include()


class custom_build_ext(build_ext):
    c_opts = {"msvc": ["/EHsc"], "unix": []}
    l_opts = {"msvc": [], "unix": []}

    if sys.platform == "darwin":
        darwin_opts = [
            "-stdlib=libc++",
            "-mmacosx-version-min=10.14",
            "-march=native",
        ]
        c_opts["unix"] += darwin_opts
        l_opts["unix"] += darwin_opts

    def has_flag(self, flagname):
        import tempfile

        import setuptools

        with tempfile.NamedTemporaryFile("w", suffix=".cpp") as f:
            f.write("int main (int argc, char **argv) { return 0; }")
            try:
                self.compiler.compile([f.name], extra_postargs=[flagname])
            except setuptools.distutils.errors.CompileError:
                return False
        return True

    def cpp_flag(self):
        flags = ["-std=c++17", "-std=c++14", "-std=c++11"]

        for flag in flags:
            if self.has_flag(flag):
                return flag

        raise RuntimeError(
            "Unsupported compiler. At least C++11 support is needed."
        )

    def build_extensions(self):
        ct = self.compiler.compiler_type
        opts = self.c_opts.get(ct, [])
        link_opts = self.l_opts.get(ct, [])
        if ct == "unix":
            opts.append(
                '-DVERSION_INFO="%s"' % self.distribution.get_version()
            )
            opts.append(self.cpp_flag())
            if self.has_flag("-fvisibility=hidden"):
                opts.append("-fvisibility=hidden")
        elif ct == "msvc":
            opts.append(
                '/DVERSION_INFO=\\"%s\\"' % self.distribution.get_version()
            )
        for ext in self.extensions:
            ext.extra_compile_args = opts
            ext.extra_link_args = link_opts
        build_ext.build_extensions(self)


include_dirs = [
    "src/exoplanet/theano_ops/lib/include",
    "src/exoplanet/theano_ops/lib/vendor/eigen",
    get_numpy_include(),
    get_pybind_include(),
    get_pybind_include(user=True),
]
ext_modules = [
    Extension(
        "exoplanet.theano_ops.driver",
        ["src/exoplanet/theano_ops/driver.cpp"],
        include_dirs=include_dirs,
        language="c++",
    )
]

# END PYBIND11

HERE = os.path.dirname(os.path.realpath(__file__))


def read(*parts):
    with codecs.open(os.path.join(HERE, *parts), "rb", "utf-8") as f:
        return f.read()


def find_meta(meta, meta_file=read(META_PATH)):
    meta_match = re.search(
        r"^__{meta}__ = ['\"]([^'\"]*)['\"]".format(meta=meta), meta_file, re.M
    )
    if meta_match:
        return meta_match.group(1)
    raise RuntimeError("Unable to find __{meta}__ string.".format(meta=meta))


if __name__ == "__main__":
    setup(
        name=NAME,
        use_scm_version={
            "write_to": os.path.join(
                "src", NAME, "{0}_version.py".format(NAME)
            ),
            "write_to_template": '__version__ = "{version}"\n',
        },
        author=find_meta("author"),
        author_email=find_meta("email"),
        maintainer=find_meta("author"),
        maintainer_email=find_meta("email"),
        url=find_meta("uri"),
        license=find_meta("license"),
        description=find_meta("description"),
        long_description=read("README.md"),
        long_description_content_type="text/markdown",
        packages=PACKAGES,
        package_dir={"": "src"},
        include_package_data=True,
        install_requires=INSTALL_REQUIRES,
        extras_require=EXTRA_REQUIRE,
        classifiers=CLASSIFIERS,
        setup_requires=SETUP_REQUIRES,
        zip_safe=False,
        ext_modules=ext_modules,
        cmdclass={"build_ext": custom_build_ext},
    )<|MERGE_RESOLUTION|>--- conflicted
+++ resolved
@@ -46,14 +46,8 @@
         "pybind11",
         "batman-package",
         "rebound; sys_platform != 'win32'",
-<<<<<<< HEAD
-=======
         "reboundx; sys_platform != 'win32'",
         "rebound_pymc3>=0.0.3; sys_platform != 'win32'",
-        "starry; sys_platform != 'win32'",
-        "torch; sys_platform != 'win32'",
-        "torchvision; sys_platform != 'win32'",
->>>>>>> c7d992bd
     ],
     "docs": [
         "sphinx>=1.7.5",
@@ -80,7 +74,7 @@
     "nbody": [
         "rebound; sys_platform != 'win32'",
         "rebound_pymc3>=0.0.3; sys_platform != 'win32'",
-        "reboundx; sys_platform != 'win32'"
+        "reboundx; sys_platform != 'win32'",
     ],
 }
 EXTRA_REQUIRE["dev"] = (
